--- conflicted
+++ resolved
@@ -1,22 +1,7 @@
 language: c
 
-script: make distcheck
+script: make check
 
-addons:
-  apt:
-    packages:
-      - gcc-multilib
-      - acl
-      - libacl1-dev
-      - libacl1:i386
-      - attr
-      - libattr1-dev
-      - libattr1:i386
-      - libcap2-bin
-      - libcap-dev
-      - libcap2:i386
-
-<<<<<<< HEAD
 env:
   global:
     - secure: "GxXjKNMAIn66OKTAfImbhS/XGxopaKPJ2bVyRgoFN4t58DyRJPk4tbm8wCjJe/Pngti+Wl+5+OvTL8JDqmvGWBtOA6+7oVKlCRDAAS7UdoYCAmEj7WTLhqe9g5si9ZVjBOAOqKtCYNVnySkizJf2TRPOHsoOgYUGz8BQCYc5FzgbE15b9jxCsYYqi1DkPHhmwFP2szMGCbHIpT0tnnbGDj++sJOhBVFf9aAQeWsYsEHCQQwJOQInj7K3LehR3CBtso+MWJCyo33KfX+JDZEHcDX6nMK5or6ObsPhIA6ySvDksUksq5/pUWTSF3blcp0V8xZBvRwaZMfuhbe5ilVfCicEV6KzoR3yPD1kLTPw6iLmipn+otDKduKKUGA2Dd0W4QzqFOHEtTzk1S8U/JXruUKOLnMSyepT5I30S/Me9/ZNQW4fEUbw2ZwDHE5fayqaMxzXFGvCfS384Qp5Hd0hwxCA+3oW8M++YIxUJ+hc8OB4XkTBkGieVNXCkLN8WJcw9zikDqOGKQrj+LND4A0hzZYy/gcBJRjZ17i5dy1jCOct29ddYl7ALRoguja6ShCLaLwf28m5+5VXRUa0FZVTswRBhjBs/ozYZsKyjit4uKNBI49ISBm/pja0GZbc5nbRqzhfTU7XFKQxAQfihnPIrnyyG9xKN9ggvPgRDeEza6A="
@@ -25,24 +10,20 @@
   - echo -n | openssl s_client -connect scan.coverity.com:443 | sed -ne '/-BEGIN CERTIFICATE-/,/-END CERTIFICATE-/p' | sudo tee -a /etc/ssl/certs/ca-
 
 addons:
+  apt:
+    packages:
+      - gcc-multilib
+      - acl
+      - libacl1-dev
+      - attr
+      - libattr1-dev
+      - libcap2-bin
+      - libcap-dev
+
   coverity_scan:
     project:
       name: "tavianator/bfs"
       description: "Build submitted via Travis CI"
     notification_email: tavianator@tavianator.com
     build_command: "make"
-    branch_pattern: coverity
-=======
-matrix:
-  include:
-    - os: linux
-      dist: xenial
-      before_script:
-        # Ubuntu doesn't let you install the -dev packages for both amd64 and
-        # i386 at once, so we make our own symlinks to fix -m32 -lacl -lcap
-        - sudo ln -s libacl.so.1 /lib/i386-linux-gnu/libacl.so
-        - sudo ln -s libattr.so.1 /lib/i386-linux-gnu/libattr.so
-        - sudo ln -s libcap.so.2 /lib/i386-linux-gnu/libcap.so
-
-    - os: osx
->>>>>>> cd76a94a
+    branch_pattern: coverity